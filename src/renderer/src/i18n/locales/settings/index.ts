export * from './iamPolicy'
<<<<<<< HEAD
export * from './notification'
=======
export * from './bedrock'
>>>>>>> cea19d06
<|MERGE_RESOLUTION|>--- conflicted
+++ resolved
@@ -1,6 +1,3 @@
 export * from './iamPolicy'
-<<<<<<< HEAD
 export * from './notification'
-=======
-export * from './bedrock'
->>>>>>> cea19d06
+export * from './bedrock'