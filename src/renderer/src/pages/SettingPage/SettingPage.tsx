import React from 'react'
import { useTranslation } from 'react-i18next'
import useSetting from '@renderer/hooks/useSetting'
import {
  ProjectSection,
  LanguageSection,
  AgentChatSection,
  AWSSection,
<<<<<<< HEAD
  BedrockSection,
  AdvancedSection,
  NotificationSection
=======
  AdvancedSection
>>>>>>> cea19d06
} from './components/sections'
import { ConfigDirSection } from './components/sections/ConfigDirSection'

export const SettingPage: React.FC = () => {
  const { t, i18n } = useTranslation()
  const {
    userDataPath,
    projectPath,
    selectDirectory,
    currentLLM,
    updateLLM,
    availableModels,
    sendMsgKey,
    updateSendMsgKey,
    tavilySearchApiKey,
    setTavilySearchApiKey,
    awsRegion,
    setAwsRegion,
    awsAccessKeyId,
    setAwsAccessKeyId,
    awsSecretAccessKey,
    setAwsSecretAccessKey,
    inferenceParams,
    updateInferenceParams,
    bedrockSettings,
    updateBedrockSettings
  } = useSetting()

  const handleChangeLLM = (modelId: string) => {
    const selectedModel = availableModels.find((model) => model.modelId === modelId)
    if (selectedModel) {
      updateLLM(selectedModel)
    } else {
      console.error(t('Invalid model'))
    }
  }

  const handleChangeLanguage = (newLanguage: string) => {
    i18n.changeLanguage(newLanguage)
    window.store.set('language', newLanguage as any)
  }

  return (
    <div
      className="flex flex-col gap-8 min-w-[320px] max-w-[1024px] mx-auto h-full overflow-y-auto
      dark:text-white md:px-16 px-8 py-6"
    >
      <h1 className="text-2xl font-bold text-gray-900 dark:text-white">{t('Setting')}</h1>

      <ConfigDirSection userDataPath={userDataPath} />

      <ProjectSection projectPath={projectPath} onSelectDirectory={selectDirectory} />

      <LanguageSection currentLanguage={i18n.language} onChangeLanguage={handleChangeLanguage} />

      <AgentChatSection
        tavilySearchApiKey={tavilySearchApiKey}
        onUpdateTavilySearchApiKey={setTavilySearchApiKey}
      />

      <AWSSection
        awsRegion={awsRegion}
        awsAccessKeyId={awsAccessKeyId}
        awsSecretAccessKey={awsSecretAccessKey}
        onUpdateRegion={setAwsRegion}
        onUpdateAccessKeyId={setAwsAccessKeyId}
        onUpdateSecretAccessKey={setAwsSecretAccessKey}
        currentLLM={currentLLM}
        availableModels={availableModels}
        inferenceParams={inferenceParams}
        bedrockSettings={bedrockSettings}
        onUpdateLLM={handleChangeLLM}
        onUpdateInferenceParams={updateInferenceParams}
        onUpdateBedrockSettings={updateBedrockSettings}
      />

      <AdvancedSection sendMsgKey={sendMsgKey} onUpdateSendMsgKey={updateSendMsgKey} />

      <NotificationSection />
    </div>
  )
}

export default SettingPage<|MERGE_RESOLUTION|>--- conflicted
+++ resolved
@@ -6,13 +6,8 @@
   LanguageSection,
   AgentChatSection,
   AWSSection,
-<<<<<<< HEAD
-  BedrockSection,
   AdvancedSection,
   NotificationSection
-=======
-  AdvancedSection
->>>>>>> cea19d06
 } from './components/sections'
 import { ConfigDirSection } from './components/sections/ConfigDirSection'
 
